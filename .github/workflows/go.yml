name: Go

on:
  push:
    branches: [ main ]
  pull_request:
    branches: [ main ]

jobs:

  build:
    runs-on: ubuntu-latest
    steps:
    - name: Checkout code
      uses: actions/checkout@v3

    - name: Set up Go
      uses: actions/setup-go@v3
      with:
<<<<<<< HEAD
        go-version: 1.20
=======
        go-version-file: 'go.mod'
        # go-version: "1.20.6"
>>>>>>> ee585b74

    - name: Build
      run: go build -v ./...

    - name: Test
      run: go test -v ./...
    
#    - name: Install Dagger
#      uses: dagger/dagger-for-github@v3
#      with:
#        install-only: true
#
#    - name: Dagger project update
#      run: dagger project update
#
#    - name: Dagger do test
#      run: dagger do test --log-format plain

<|MERGE_RESOLUTION|>--- conflicted
+++ resolved
@@ -17,12 +17,8 @@
     - name: Set up Go
       uses: actions/setup-go@v3
       with:
-<<<<<<< HEAD
-        go-version: 1.20
-=======
         go-version-file: 'go.mod'
         # go-version: "1.20.6"
->>>>>>> ee585b74
 
     - name: Build
       run: go build -v ./...
